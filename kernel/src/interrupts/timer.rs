--- conflicted
+++ resolved
@@ -27,17 +27,9 @@
     //     log::debug!("Timer interrupt #{}", count);
     //     log::debug!("Timer interrupt #{} - starting handler", count);
     // }
-<<<<<<< HEAD
 
-    // Update global timer tick count
-    crate::time::increment_ticks();
-
-=======
-    
     // Core time bookkeeping
     crate::time::timer_interrupt();
-    
->>>>>>> 2954c139
     // Decrement current thread's quantum
     unsafe {
         if CURRENT_QUANTUM > 0 {
